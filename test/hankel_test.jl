# most of the tests are contained in bessely_test and besselj_test which test the besseljy function
# which is called by hankelh1 and besselh
# here we will test just a few cases of the overall hankel function
# focusing on negative arguments and reflection

@testset "$T" for T in (Float32, Float64)
    rtol = T == Float64 ? 2e-13 : 2e-6
    v, x = T(1.5), T(1.3)
    @test isapprox(hankelh1(v, x), SpecialFunctions.hankelh1(v, x); rtol)
    @test isapprox(hankelh2(v, x), SpecialFunctions.hankelh2(v, x); rtol)
    @test isapprox(besselh(v, 1, x), SpecialFunctions.besselh(v, 1, x); rtol)
    @test isapprox(besselh(v, 2, x), SpecialFunctions.besselh(v, 2, x); rtol)
    @inferred besselh(v, 2, x)
    
    v, x = T(-2.6), T(9.2)
    @test isapprox(hankelh1(v, x), SpecialFunctions.hankelh1(v, x); rtol)
    @test isapprox(hankelh2(v, x), SpecialFunctions.hankelh2(v, x); rtol)
    @test isapprox(besselh(v, 1, x), SpecialFunctions.besselh(v, 1, x); rtol)
    @test isapprox(besselh(v, 2, x), SpecialFunctions.besselh(v, 2, x); rtol)
    @inferred besselh(v, 2, x)

    v, x = T(-4.0), T(11.4)
    @test isapprox(hankelh1(v, x), SpecialFunctions.hankelh1(v, x); rtol)
    @test isapprox(hankelh2(v, x), SpecialFunctions.hankelh2(v, x); rtol)
    @test isapprox(besselh(v, 1, x), SpecialFunctions.besselh(v, 1, x); rtol)
    @test isapprox(besselh(v, 2, x), SpecialFunctions.besselh(v, 2, x); rtol)
    @inferred besselh(v, 2, x)

    v, x = T(14.3), T(29.4)
    @test isapprox(hankelh1(v, x), SpecialFunctions.hankelh1(v, x); rtol)
    @test isapprox(hankelh2(v, x), SpecialFunctions.hankelh2(v, x); rtol)
    @test isapprox(besselh(v, 1, x), SpecialFunctions.besselh(v, 1, x); rtol)
    @test isapprox(besselh(v, 2, x), SpecialFunctions.besselh(v, 2, x); rtol)
    @inferred besselh(v, 2, x)

<<<<<<< HEAD
    @test isapprox(hankelh1(1:50, T(10)), SpecialFunctions.hankelh1.(1:50, 10.0); rtol)
    @test isapprox(hankelh1(T(0.5):T(25.5), T(15)), SpecialFunctions.hankelh1.(0.5:1:25.5, 15.0); rtol)
    @test isapprox(hankelh1(1:50, T(100)), SpecialFunctions.hankelh1.(1:50, 100.0); 2*rtol)
    @test isapprox(hankelh2(1:50, T(10)), SpecialFunctions.hankelh2.(1:50, 10.0); rtol)
    @inferred hankelh2(1:50, T(10))
end
=======
v, x = 14.3, 29.4
@test isapprox(hankelh1(v, x), SpecialFunctions.hankelh1(v, x), rtol=2e-13)
@test isapprox(hankelh2(v, x), SpecialFunctions.hankelh2(v, x), rtol=2e-13)
@test isapprox(besselh(v, 1, x), SpecialFunctions.besselh(v, 1, x), rtol=2e-13)
@test isapprox(besselh(v, 2, x), SpecialFunctions.besselh(v, 2, x), rtol=2e-13)

@test isapprox(hankelh1(1:50, 10.0), SpecialFunctions.hankelh1.(1:50, 10.0), rtol=2e-13)
@test isapprox(hankelh1(0.5:1:25.5, 15.0), SpecialFunctions.hankelh1.(0.5:1:25.5, 15.0), rtol=2e-13)
@test isapprox(hankelh1(1:50, 100.0), SpecialFunctions.hankelh1.(1:50, 100.0), rtol=2e-13)
@test isapprox(hankelh2(1:50, 10.0), SpecialFunctions.hankelh2.(1:50, 10.0), rtol=2e-13)

#test 2 arg version
@test besselh(v, 1, x) == besselh(v, x)
@test besselh(1:50, 1, 10.0) == besselh(1:50, 10.0)
>>>>>>> c6e37774
<|MERGE_RESOLUTION|>--- conflicted
+++ resolved
@@ -33,26 +33,13 @@
     @test isapprox(besselh(v, 2, x), SpecialFunctions.besselh(v, 2, x); rtol)
     @inferred besselh(v, 2, x)
 
-<<<<<<< HEAD
     @test isapprox(hankelh1(1:50, T(10)), SpecialFunctions.hankelh1.(1:50, 10.0); rtol)
     @test isapprox(hankelh1(T(0.5):T(25.5), T(15)), SpecialFunctions.hankelh1.(0.5:1:25.5, 15.0); rtol)
     @test isapprox(hankelh1(1:50, T(100)), SpecialFunctions.hankelh1.(1:50, 100.0); 2*rtol)
     @test isapprox(hankelh2(1:50, T(10)), SpecialFunctions.hankelh2.(1:50, 10.0); rtol)
     @inferred hankelh2(1:50, T(10))
-end
-=======
-v, x = 14.3, 29.4
-@test isapprox(hankelh1(v, x), SpecialFunctions.hankelh1(v, x), rtol=2e-13)
-@test isapprox(hankelh2(v, x), SpecialFunctions.hankelh2(v, x), rtol=2e-13)
-@test isapprox(besselh(v, 1, x), SpecialFunctions.besselh(v, 1, x), rtol=2e-13)
-@test isapprox(besselh(v, 2, x), SpecialFunctions.besselh(v, 2, x), rtol=2e-13)
 
-@test isapprox(hankelh1(1:50, 10.0), SpecialFunctions.hankelh1.(1:50, 10.0), rtol=2e-13)
-@test isapprox(hankelh1(0.5:1:25.5, 15.0), SpecialFunctions.hankelh1.(0.5:1:25.5, 15.0), rtol=2e-13)
-@test isapprox(hankelh1(1:50, 100.0), SpecialFunctions.hankelh1.(1:50, 100.0), rtol=2e-13)
-@test isapprox(hankelh2(1:50, 10.0), SpecialFunctions.hankelh2.(1:50, 10.0), rtol=2e-13)
-
-#test 2 arg version
-@test besselh(v, 1, x) == besselh(v, x)
-@test besselh(1:50, 1, 10.0) == besselh(1:50, 10.0)
->>>>>>> c6e37774
+    #test 2 arg version
+    @test besselh(v, 1, x) == besselh(v, x)
+    @test besselh(1:50, 1, T(10.0)) == besselh(1:50, T(10.0))
+end